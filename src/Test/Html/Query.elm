--- conflicted
+++ resolved
@@ -27,12 +27,8 @@
 
 ## Expecting
 
-<<<<<<< HEAD
 @docs count, contains, has, hasNot, each
-=======
-@docs count, has, hasNot, each
-
->>>>>>> 8e7498f6
+
 -}
 
 import Html exposing (Html)
